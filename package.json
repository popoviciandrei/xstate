--- conflicted
+++ resolved
@@ -61,12 +61,8 @@
     "scxml-test-framework": "^1.0.2",
     "ts-node": "^7.0.1",
     "tslint": "^5.11.0",
-<<<<<<< HEAD
+    "typedoc": "^0.12.0",
     "typescript": "^3.1.3",
-=======
-    "typedoc": "^0.12.0",
-    "typescript": "^3.0.3",
->>>>>>> 6e4c2632
     "xml-js": "^1.6.8"
   },
   "dependencies": {}
